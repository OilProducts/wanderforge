#include "render_system.h"

<<<<<<< HEAD
#include <algorithm>
#include <cassert>
#include <cmath>
#include <iostream>

=======
>>>>>>> 76008ea7
namespace wf {

void RenderSystem::initialize_renderer(const Renderer::CreateInfo& info) {
    renderer_.initialize(info);
}

void RenderSystem::shutdown_renderer() {
    renderer_.shutdown();
}

void RenderSystem::wait_idle() const {
    renderer_.wait_idle();
}

Renderer& RenderSystem::renderer() {
    return renderer_;
}

const Renderer& RenderSystem::renderer() const {
    return renderer_;
}

OverlayRenderer& RenderSystem::overlay() {
    return overlay_;
}

const OverlayRenderer& RenderSystem::overlay() const {
    return overlay_;
}

ChunkRenderer& RenderSystem::chunk_renderer() {
    return chunk_renderer_;
}

const ChunkRenderer& RenderSystem::chunk_renderer() const {
    return chunk_renderer_;
}

Renderer::FrameContext RenderSystem::begin_frame() {
<<<<<<< HEAD
    assert(renderer_);
    Renderer::FrameContext ctx = renderer_->begin_frame();
    if (ctx.acquired) {
        std::size_t fc = renderer_->frame_count();
        ensure_trash_capacity(fc);
        if (fc > 0) {
            std::size_t slot = ctx.frame_index % fc;
            trash_[slot].clear();
        }
    }
    return ctx;
=======
    return renderer_.begin_frame();
>>>>>>> 76008ea7
}

void RenderSystem::submit_frame(const Renderer::FrameContext& ctx) {
    renderer_.submit_frame(ctx);
}

void RenderSystem::present_frame(const Renderer::FrameContext& ctx) {
    renderer_.present_frame(ctx);
}

bool RenderSystem::swapchain_needs_recreate() const {
    return renderer_.swapchain_needs_recreate();
}

void RenderSystem::recreate_swapchain() {
    renderer_.recreate_swapchain();
}

void RenderSystem::rebuild_swapchain_dependents(const char* shader_dir,
                                                bool device_local_enabled,
                                                VkDeviceSize pool_vtx_bytes,
                                                VkDeviceSize pool_idx_bytes,
                                                bool log_pool) {
    if (!renderer_) {
        return;
    }

    ensure_trash_capacity(renderer_->frame_count());

    VkPhysicalDevice physical = renderer_->physical_device();
    VkDevice device = renderer_->device();
    VkRenderPass render_pass = renderer_->render_pass();
    VkExtent2D extent = renderer_->swapchain_extent();

    if (!overlay_) {
        overlay_initialized_ = false;
    } else if (!overlay_initialized_) {
        overlay_->init(physical, device, render_pass, extent, shader_dir);
        overlay_initialized_ = true;
    } else {
        overlay_->recreate_swapchain(render_pass, extent, shader_dir);
    }

    if (!chunk_renderer_) {
        chunk_renderer_initialized_ = false;
    } else if (!chunk_renderer_initialized_) {
        chunk_renderer_->init(physical, device, render_pass, extent, shader_dir);
        chunk_renderer_initialized_ = true;
    } else {
        chunk_renderer_->recreate(render_pass, extent, shader_dir);
    }

    if (chunk_renderer_) {
        chunk_renderer_->set_device_local(device_local_enabled);
        chunk_renderer_->set_transfer_context(renderer_->graphics_queue_family(), renderer_->graphics_queue());
        chunk_renderer_->set_pool_caps_bytes(pool_vtx_bytes, pool_idx_bytes);
        chunk_renderer_->set_logging(log_pool);
    }
}

void RenderSystem::cleanup_swapchain_dependents() {
    for (auto& bucket : trash_) {
        bucket.clear();
    }
    trash_.clear();

    chunks_.clear();

    if (!renderer_) {
        overlay_initialized_ = false;
        chunk_renderer_initialized_ = false;
        return;
    }

    VkDevice device = renderer_->device();
    if (!device) {
        overlay_initialized_ = false;
        chunk_renderer_initialized_ = false;
        return;
    }

    if (overlay_initialized_ && overlay_) {
        overlay_->cleanup(device);
        overlay_initialized_ = false;
    }
    if (chunk_renderer_initialized_ && chunk_renderer_) {
        chunk_renderer_->cleanup(device);
        chunk_renderer_initialized_ = false;
    }
}

bool RenderSystem::upload_chunk_mesh(const ChunkMeshData& data, bool log_stream) {
    if (!chunk_renderer_ || data.vertex_count == 0 || data.index_count == 0) {
        return false;
    }

    ChunkInstance chunk;
    chunk.chunk_renderer = chunk_renderer_;
    chunk.index_count = static_cast<uint32_t>(data.index_count);
    chunk.vertex_count = static_cast<uint32_t>(data.vertex_count);

    if (!chunk_renderer_->upload_mesh(data.vertices,
                                      data.vertex_count,
                                      data.indices,
                                      data.index_count,
                                      chunk.first_index,
                                      chunk.base_vertex)) {
        if (log_stream) {
            std::cerr << "[stream] skip upload (pool full): face=" << data.key.face
                      << " i=" << data.key.i << " j=" << data.key.j << " k=" << data.key.k
                      << " vtx=" << data.vertex_count << " idx=" << data.index_count << '\n';
        }
        return false;
    }

    chunk.center[0] = data.center[0];
    chunk.center[1] = data.center[1];
    chunk.center[2] = data.center[2];
    chunk.radius = data.radius;
    chunk.key = data.key;

    bool replaced = false;
    for (std::size_t i = 0; i < chunks_.size(); ++i) {
        const FaceChunkKey& existing = chunks_[i].key;
        if (existing.face == chunk.key.face &&
            existing.i == chunk.key.i &&
            existing.j == chunk.key.j &&
            existing.k == chunk.key.k) {
            schedule_delete_chunk(std::move(chunks_[i]));
            chunks_[i] = std::move(chunk);
            replaced = true;
            if (log_stream) {
                std::cout << "[stream] replace: face=" << data.key.face
                          << " i=" << data.key.i << " j=" << data.key.j << " k=" << data.key.k
                          << " idx_count=" << data.index_count
                          << " vtx_count=" << data.vertex_count
                          << " first_index=" << chunks_[i].first_index
                          << " base_vertex=" << chunks_[i].base_vertex << '\n';
            }
            break;
        }
    }

    if (!replaced) {
        if (log_stream) {
            std::cout << "[stream] add: face=" << data.key.face
                      << " i=" << data.key.i << " j=" << data.key.j << " k=" << data.key.k
                      << " idx_count=" << data.index_count
                      << " vtx_count=" << data.vertex_count
                      << " first_index=" << chunk.first_index
                      << " base_vertex=" << chunk.base_vertex << '\n';
        }
        chunks_.push_back(std::move(chunk));
    }

    return true;
}

bool RenderSystem::release_chunk(const FaceChunkKey& key, bool log_stream) {
    for (std::size_t i = 0; i < chunks_.size(); ++i) {
        const FaceChunkKey& existing = chunks_[i].key;
        if (existing.face == key.face && existing.i == key.i &&
            existing.j == key.j && existing.k == key.k) {
            if (log_stream) {
                std::cout << "[stream] release: face=" << key.face
                          << " i=" << key.i << " j=" << key.j << " k=" << key.k
                          << " idx_count=" << chunks_[i].index_count
                          << " vtx_count=" << chunks_[i].vertex_count << '\n';
            }
            schedule_delete_chunk(std::move(chunks_[i]));
            chunks_.erase(chunks_.begin() + i);
            return true;
        }
    }
    return false;
}

void RenderSystem::prune_chunks_outside(int face,
                                         std::int64_t ci,
                                         std::int64_t cj,
                                         int span,
                                         bool log_stream,
                                         std::vector<FaceChunkKey>& out_removed) {
    for (std::size_t i = 0; i < chunks_.size();) {
        const FaceChunkKey& key = chunks_[i].key;
        if (key.face != face || std::llabs(key.i - ci) > span || std::llabs(key.j - cj) > span) {
            if (log_stream) {
                std::cout << "[stream] prune: face=" << key.face << " i=" << key.i
                          << " j=" << key.j << " k=" << key.k
                          << " first_index=" << chunks_[i].first_index
                          << " base_vertex=" << chunks_[i].base_vertex
                          << " idx_count=" << chunks_[i].index_count
                          << " vtx_count=" << chunks_[i].vertex_count << '\n';
            }
            out_removed.push_back(key);
            schedule_delete_chunk(std::move(chunks_[i]));
            chunks_.erase(chunks_.begin() + i);
        } else {
            ++i;
        }
    }
}

void RenderSystem::prune_chunks_multi(std::span<const AllowRegion> allows,
                                      bool log_stream,
                                      std::vector<FaceChunkKey>& out_removed) {
    auto inside_any = [&](const FaceChunkKey& key) {
        for (const auto& allow : allows) {
            if (key.face != allow.face) {
                continue;
            }
            if (std::llabs(key.i - allow.ci) > allow.span) {
                continue;
            }
            if (std::llabs(key.j - allow.cj) > allow.span) {
                continue;
            }
            std::int64_t kmin = allow.ck - allow.k_down;
            std::int64_t kmax = allow.ck + allow.k_up;
            if (key.k < kmin || key.k > kmax) {
                continue;
            }
            return true;
        }
        return allows.empty();
    };

    for (std::size_t i = 0; i < chunks_.size();) {
        const FaceChunkKey& key = chunks_[i].key;
        if (!inside_any(key)) {
            if (log_stream) {
                std::cout << "[stream] prune: face=" << key.face << " i=" << key.i
                          << " j=" << key.j << " k=" << key.k
                          << " first_index=" << chunks_[i].first_index
                          << " base_vertex=" << chunks_[i].base_vertex
                          << " idx_count=" << chunks_[i].index_count
                          << " vtx_count=" << chunks_[i].vertex_count << '\n';
            }
            out_removed.push_back(key);
            schedule_delete_chunk(std::move(chunks_[i]));
            chunks_.erase(chunks_.begin() + i);
        } else {
            ++i;
        }
    }
}

std::span<const RenderSystem::ChunkInstance> RenderSystem::chunk_instances() const {
    return std::span<const ChunkInstance>(chunks_.data(), chunks_.size());
}

VkExtent2D RenderSystem::swapchain_extent() const {
    return renderer_.swapchain_extent();
}

std::size_t RenderSystem::frame_count() const {
    return renderer_.frame_count();
}

std::size_t RenderSystem::current_frame() const {
    return renderer_.current_frame();
}

VkFramebuffer RenderSystem::framebuffer(uint32_t image_index) const {
    return renderer_.framebuffer(image_index);
}

VkInstance RenderSystem::instance() const {
    return renderer_.instance();
}

VkPhysicalDevice RenderSystem::physical_device() const {
    return renderer_.physical_device();
}

VkDevice RenderSystem::device() const {
    return renderer_.device();
}

VkRenderPass RenderSystem::render_pass() const {
    return renderer_.render_pass();
}

uint32_t RenderSystem::graphics_queue_family() const {
    return renderer_.graphics_queue_family();
}

VkQueue RenderSystem::graphics_queue() const {
    return renderer_.graphics_queue();
}

bool RenderSystem::render_frame(const FrameCallbacks& callbacks) {
    Renderer::FrameContext ctx = renderer_.begin_frame();
    if (!ctx.acquired) {
        if (callbacks.on_not_acquired) {
            callbacks.on_not_acquired();
        }
        if (renderer_.swapchain_needs_recreate()) {
            renderer_.recreate_swapchain();
            if (callbacks.on_swapchain_recreated) {
                callbacks.on_swapchain_recreated();
            }
        }
        return false;
    }

    if (callbacks.record) {
        callbacks.record(ctx);
    }

    renderer_.submit_frame(ctx);
    renderer_.present_frame(ctx);

    if (renderer_.swapchain_needs_recreate()) {
        renderer_.recreate_swapchain();
        if (callbacks.on_swapchain_recreated) {
            callbacks.on_swapchain_recreated();
        }
    }

    return true;
}

<<<<<<< HEAD
void RenderSystem::ensure_trash_capacity(std::size_t frame_count) {
    if (frame_count == 0) {
        trash_.clear();
        return;
    }
    if (trash_.size() != frame_count) {
        trash_.resize(frame_count);
    }
}

void RenderSystem::schedule_delete_chunk(ChunkInstance&& chunk) {
    if (!renderer_) {
        return;
    }

    std::size_t frame_count = renderer_->frame_count();
    if (frame_count == 0) {
        return;
    }

    ensure_trash_capacity(frame_count);
    std::size_t slot = (renderer_->current_frame() + 1) % frame_count;
    trash_[slot].push_back(std::move(chunk));
}

} // namespace wf
=======
} // namespace wf
>>>>>>> 76008ea7
<|MERGE_RESOLUTION|>--- conflicted
+++ resolved
@@ -1,13 +1,11 @@
 #include "render_system.h"
 
-<<<<<<< HEAD
 #include <algorithm>
 #include <cassert>
 #include <cmath>
+#include <cstdlib>
 #include <iostream>
 
-=======
->>>>>>> 76008ea7
 namespace wf {
 
 void RenderSystem::initialize_renderer(const Renderer::CreateInfo& info) {
@@ -47,11 +45,9 @@
 }
 
 Renderer::FrameContext RenderSystem::begin_frame() {
-<<<<<<< HEAD
-    assert(renderer_);
-    Renderer::FrameContext ctx = renderer_->begin_frame();
+    Renderer::FrameContext ctx = renderer_.begin_frame();
     if (ctx.acquired) {
-        std::size_t fc = renderer_->frame_count();
+        std::size_t fc = renderer_.frame_count();
         ensure_trash_capacity(fc);
         if (fc > 0) {
             std::size_t slot = ctx.frame_index % fc;
@@ -59,9 +55,6 @@
         }
     }
     return ctx;
-=======
-    return renderer_.begin_frame();
->>>>>>> 76008ea7
 }
 
 void RenderSystem::submit_frame(const Renderer::FrameContext& ctx) {
@@ -85,41 +78,31 @@
                                                 VkDeviceSize pool_vtx_bytes,
                                                 VkDeviceSize pool_idx_bytes,
                                                 bool log_pool) {
-    if (!renderer_) {
-        return;
-    }
-
-    ensure_trash_capacity(renderer_->frame_count());
-
-    VkPhysicalDevice physical = renderer_->physical_device();
-    VkDevice device = renderer_->device();
-    VkRenderPass render_pass = renderer_->render_pass();
-    VkExtent2D extent = renderer_->swapchain_extent();
-
-    if (!overlay_) {
-        overlay_initialized_ = false;
-    } else if (!overlay_initialized_) {
-        overlay_->init(physical, device, render_pass, extent, shader_dir);
+    ensure_trash_capacity(renderer_.frame_count());
+
+    VkPhysicalDevice physical = renderer_.physical_device();
+    VkDevice device = renderer_.device();
+    VkRenderPass render_pass = renderer_.render_pass();
+    VkExtent2D extent = renderer_.swapchain_extent();
+
+    if (!overlay_initialized_) {
+        overlay_.init(physical, device, render_pass, extent, shader_dir);
         overlay_initialized_ = true;
     } else {
-        overlay_->recreate_swapchain(render_pass, extent, shader_dir);
-    }
-
-    if (!chunk_renderer_) {
-        chunk_renderer_initialized_ = false;
-    } else if (!chunk_renderer_initialized_) {
-        chunk_renderer_->init(physical, device, render_pass, extent, shader_dir);
+        overlay_.recreate_swapchain(render_pass, extent, shader_dir);
+    }
+
+    if (!chunk_renderer_initialized_) {
+        chunk_renderer_.init(physical, device, render_pass, extent, shader_dir);
         chunk_renderer_initialized_ = true;
     } else {
-        chunk_renderer_->recreate(render_pass, extent, shader_dir);
-    }
-
-    if (chunk_renderer_) {
-        chunk_renderer_->set_device_local(device_local_enabled);
-        chunk_renderer_->set_transfer_context(renderer_->graphics_queue_family(), renderer_->graphics_queue());
-        chunk_renderer_->set_pool_caps_bytes(pool_vtx_bytes, pool_idx_bytes);
-        chunk_renderer_->set_logging(log_pool);
-    }
+        chunk_renderer_.recreate(render_pass, extent, shader_dir);
+    }
+
+    chunk_renderer_.set_device_local(device_local_enabled);
+    chunk_renderer_.set_transfer_context(renderer_.graphics_queue_family(), renderer_.graphics_queue());
+    chunk_renderer_.set_pool_caps_bytes(pool_vtx_bytes, pool_idx_bytes);
+    chunk_renderer_.set_logging(log_pool);
 }
 
 void RenderSystem::cleanup_swapchain_dependents() {
@@ -127,48 +110,41 @@
         bucket.clear();
     }
     trash_.clear();
-
     chunks_.clear();
 
-    if (!renderer_) {
-        overlay_initialized_ = false;
-        chunk_renderer_initialized_ = false;
-        return;
-    }
-
-    VkDevice device = renderer_->device();
+    VkDevice device = renderer_.device();
     if (!device) {
         overlay_initialized_ = false;
         chunk_renderer_initialized_ = false;
         return;
     }
 
-    if (overlay_initialized_ && overlay_) {
-        overlay_->cleanup(device);
+    if (overlay_initialized_) {
+        overlay_.cleanup(device);
         overlay_initialized_ = false;
     }
-    if (chunk_renderer_initialized_ && chunk_renderer_) {
-        chunk_renderer_->cleanup(device);
+    if (chunk_renderer_initialized_) {
+        chunk_renderer_.cleanup(device);
         chunk_renderer_initialized_ = false;
     }
 }
 
 bool RenderSystem::upload_chunk_mesh(const ChunkMeshData& data, bool log_stream) {
-    if (!chunk_renderer_ || data.vertex_count == 0 || data.index_count == 0) {
+    if (data.vertex_count == 0 || data.index_count == 0) {
         return false;
     }
 
     ChunkInstance chunk;
-    chunk.chunk_renderer = chunk_renderer_;
+    chunk.chunk_renderer = &chunk_renderer_;
     chunk.index_count = static_cast<uint32_t>(data.index_count);
     chunk.vertex_count = static_cast<uint32_t>(data.vertex_count);
 
-    if (!chunk_renderer_->upload_mesh(data.vertices,
-                                      data.vertex_count,
-                                      data.indices,
-                                      data.index_count,
-                                      chunk.first_index,
-                                      chunk.base_vertex)) {
+    if (!chunk_renderer_.upload_mesh(data.vertices,
+                                     data.vertex_count,
+                                     data.indices,
+                                     data.index_count,
+                                     chunk.first_index,
+                                     chunk.base_vertex)) {
         if (log_stream) {
             std::cerr << "[stream] skip upload (pool full): face=" << data.key.face
                       << " i=" << data.key.i << " j=" << data.key.j << " k=" << data.key.k
@@ -240,11 +216,11 @@
 }
 
 void RenderSystem::prune_chunks_outside(int face,
-                                         std::int64_t ci,
-                                         std::int64_t cj,
-                                         int span,
-                                         bool log_stream,
-                                         std::vector<FaceChunkKey>& out_removed) {
+                                        std::int64_t ci,
+                                        std::int64_t cj,
+                                        int span,
+                                        bool log_stream,
+                                        std::vector<FaceChunkKey>& out_removed) {
     for (std::size_t i = 0; i < chunks_.size();) {
         const FaceChunkKey& key = chunks_[i].key;
         if (key.face != face || std::llabs(key.i - ci) > span || std::llabs(key.j - cj) > span) {
@@ -354,7 +330,7 @@
 }
 
 bool RenderSystem::render_frame(const FrameCallbacks& callbacks) {
-    Renderer::FrameContext ctx = renderer_.begin_frame();
+    Renderer::FrameContext ctx = begin_frame();
     if (!ctx.acquired) {
         if (callbacks.on_not_acquired) {
             callbacks.on_not_acquired();
@@ -385,7 +361,6 @@
     return true;
 }
 
-<<<<<<< HEAD
 void RenderSystem::ensure_trash_capacity(std::size_t frame_count) {
     if (frame_count == 0) {
         trash_.clear();
@@ -397,21 +372,14 @@
 }
 
 void RenderSystem::schedule_delete_chunk(ChunkInstance&& chunk) {
-    if (!renderer_) {
-        return;
-    }
-
-    std::size_t frame_count = renderer_->frame_count();
+    std::size_t frame_count = renderer_.frame_count();
     if (frame_count == 0) {
         return;
     }
 
     ensure_trash_capacity(frame_count);
-    std::size_t slot = (renderer_->current_frame() + 1) % frame_count;
+    std::size_t slot = (renderer_.current_frame() + 1) % frame_count;
     trash_[slot].push_back(std::move(chunk));
 }
 
-} // namespace wf
-=======
-} // namespace wf
->>>>>>> 76008ea7
+} // namespace wf