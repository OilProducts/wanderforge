--- conflicted
+++ resolved
@@ -13,6 +13,7 @@
 #include <cstdio>
 #include <optional>
 #include <vector>
+#include <span>
 #include <fstream>
 #include <sstream>
 #include <cmath>
@@ -171,25 +172,10 @@
     flush_dirty_chunk_deltas();
     streaming_.wait_for_pending_saves();
     streaming_.stop();
-<<<<<<< HEAD
-    render_system_.wait_idle();
-    render_system_.cleanup_swapchain_dependents();
-=======
     if (render_system_) {
         render_system_->wait_idle();
-    }
-
-    trash_.clear();
-    render_chunks_.clear();
-
-    VkDevice device = render_system_ ? render_system_->device() : VK_NULL_HANDLE;
-    if (device && render_system_) {
-        render_system_->overlay().cleanup(device);
-        overlay_initialized_ = false;
-        render_system_->chunk_renderer().cleanup(device);
-        chunk_renderer_initialized_ = false;
-    }
->>>>>>> 76008ea7
+        render_system_->cleanup_swapchain_dependents();
+    }
 
     destroy_debug_axes_pipeline();
     destroy_debug_axes_buffer();
@@ -254,11 +240,6 @@
     renderer_info.enable_validation = enable_validation_;
     render_system_->initialize_renderer(renderer_info);
 
-<<<<<<< HEAD
-=======
-    trash_.resize(render_system_->frame_count());
-
->>>>>>> 76008ea7
     create_compute_pipeline();
 
 #ifdef WF_HAVE_VMA
@@ -429,16 +410,10 @@
 
     auto MVP = wf::mul(P, V);
 
-    auto chunks = render_system_.chunk_instances();
-    ChunkRenderer& chunk_renderer = render_system_.chunk_renderer();
-
     bool debugTrianglePending = debug_show_test_triangle_ && pipeline_triangle_;
-<<<<<<< HEAD
+    ChunkRenderer& chunk_renderer = render_system_->chunk_renderer();
+    auto chunks = render_system_->chunk_instances();
     bool chunk_ready = chunk_renderer.is_ready() && !chunks.empty();
-=======
-    ChunkRenderer& chunk_renderer = render_system_->chunk_renderer();
-    bool chunk_ready = chunk_renderer.is_ready() && !render_chunks_.empty();
->>>>>>> 76008ea7
 
     if (chunk_ready) {
         if (debug_chunk_keys_) {
@@ -524,10 +499,15 @@
                 float dist_bottom = delta.x * plane_bottom.x + delta.y * plane_bottom.y + delta.z * plane_bottom.z;
                 if (dist_bottom < -rc.radius * plane_vert_norm) continue;
                 ChunkDrawItem item{};
-                item.vbuf = rc.vbuf.get(); item.ibuf = rc.ibuf.get(); item.index_count = rc.index_count;
-                item.first_index = rc.first_index; item.base_vertex = rc.base_vertex;
+                item.vbuf = rc.vbuf.get();
+                item.ibuf = rc.ibuf.get();
+                item.index_count = rc.index_count;
+                item.first_index = rc.first_index;
+                item.base_vertex = rc.base_vertex;
                 item.vertex_count = rc.vertex_count;
-                item.center[0] = rc.center[0]; item.center[1] = rc.center[1]; item.center[2] = rc.center[2];
+                item.center[0] = rc.center[0];
+                item.center[1] = rc.center[1];
+                item.center[2] = rc.center[2];
                 item.radius = rc.radius;
                 chunk_items_tmp_.push_back(item);
                 last_draw_visible_++;
@@ -536,8 +516,11 @@
         } else {
             for (const auto& rc : chunks) {
                 ChunkDrawItem item{};
-                item.vbuf = rc.vbuf.get(); item.ibuf = rc.ibuf.get(); item.index_count = rc.index_count;
-                item.first_index = rc.first_index; item.base_vertex = rc.base_vertex;
+                item.vbuf = rc.vbuf.get();
+                item.ibuf = rc.ibuf.get();
+                item.index_count = rc.index_count;
+                item.first_index = rc.first_index;
+                item.base_vertex = rc.base_vertex;
                 item.vertex_count = rc.vertex_count;
                 item.center[0] = rc.center[0]; item.center[1] = rc.center[1]; item.center[2] = rc.center[2];
                 item.radius = rc.radius;
@@ -724,10 +707,6 @@
         ChunkRenderer& chunk_renderer = render_system_->chunk_renderer();
         float tris_m = (float)last_draw_indices_ / 3.0f / 1.0e6f;
         VkDeviceSize v_used=0,v_cap=0,i_used=0,i_cap=0;
-<<<<<<< HEAD
-        ChunkRenderer& chunk_renderer = render_system_.chunk_renderer();
-=======
->>>>>>> 76008ea7
         if (chunk_renderer.is_ready()) chunk_renderer.get_pool_usage(v_used, v_cap, i_used, i_cap);
         float v_used_mb = (float)v_used / (1024.0f*1024.0f);
         float v_cap_mb  = (float)(v_cap ? v_cap : (VkDeviceSize)1) / (1024.0f*1024.0f);
@@ -1170,96 +1149,41 @@
         hud_force_refresh_ = true;
     }
 }
-<<<<<<< HEAD
-void VulkanApp::draw_frame() {
-    Renderer::FrameContext ctx = render_system_.begin_frame();
-
-    if (!ctx.acquired) {
-        hud_ui_backend_.end_frame();
-        if (render_system_.swapchain_needs_recreate()) {
-            render_system_.recreate_swapchain();
-            rebuild_swapchain_dependents();
-        }
-        return;
-    }
-
-    const size_t frame_index = render_system_.frame_count() > 0
-                                   ? (ctx.frame_index % render_system_.frame_count())
-                                   : 0;
-=======
 
 bool VulkanApp::process_runtime_mesh_upload(const MeshUpload& upload) {
-    ChunkRenderer& chunk_renderer = render_system_->chunk_renderer();
-    RenderChunk rc;
-    rc.chunk_renderer = &chunk_renderer;
-    rc.index_count = static_cast<uint32_t>(upload.mesh.indices.size());
-    rc.vertex_count = static_cast<uint32_t>(upload.mesh.vertices.size());
-    if (rc.vertex_count == 0 || rc.index_count == 0) {
+    RenderSystem::ChunkMeshData mesh_data{};
+    mesh_data.key = upload.key;
+    mesh_data.vertices = upload.mesh.vertices.data();
+    mesh_data.vertex_count = upload.mesh.vertices.size();
+    mesh_data.indices = upload.mesh.indices.data();
+    mesh_data.index_count = upload.mesh.indices.size();
+    mesh_data.center[0] = upload.center[0];
+    mesh_data.center[1] = upload.center[1];
+    mesh_data.center[2] = upload.center[2];
+    mesh_data.radius = upload.radius;
+
+    if (!render_system_->upload_chunk_mesh(mesh_data, log_stream_)) {
         return false;
     }
-
-    bool ok_upload = chunk_renderer.upload_mesh(upload.mesh.vertices.data(), upload.mesh.vertices.size(),
-                                                upload.mesh.indices.data(), upload.mesh.indices.size(),
-                                                rc.first_index, rc.base_vertex);
-    if (!ok_upload) {
-        if (log_stream_) {
-            std::cerr << "[stream] skip upload (pool full): face=" << upload.key.face
-                      << " i=" << upload.key.i << " j=" << upload.key.j << " k=" << upload.key.k
-                      << " vtx=" << upload.mesh.vertices.size() << " idx=" << upload.mesh.indices.size() << "\n";
-        }
-        return false;
-    }
-
-    rc.center[0] = upload.center[0];
-    rc.center[1] = upload.center[1];
-    rc.center[2] = upload.center[2];
-    rc.radius = upload.radius;
-    rc.key = upload.key;
 
     if (debug_chunk_keys_) {
         if (!upload.mesh.vertices.empty()) {
             const auto& v0 = upload.mesh.vertices.front();
-            std::cout << "[mesh] key face=" << rc.key.face << " i=" << rc.key.i << " j=" << rc.key.j << " k=" << rc.key.k
+            std::cout << "[mesh] key face=" << mesh_data.key.face
+                      << " i=" << mesh_data.key.i
+                      << " j=" << mesh_data.key.j
+                      << " k=" << mesh_data.key.k
                       << " v0=(" << v0.x << "," << v0.y << "," << v0.z << ")" << std::endl;
         }
-        std::cout << "[mesh] center=(" << rc.center[0] << "," << rc.center[1] << "," << rc.center[2]
-                  << ") radius=" << rc.radius << " idx=" << rc.index_count << " vtx=" << rc.vertex_count << std::endl;
-    }
-
-    bool replaced = false;
-    RenderChunk* inserted_chunk = nullptr;
-    for (size_t i = 0; i < render_chunks_.size(); ++i) {
-        if (render_chunks_[i].key.face == rc.key.face &&
-            render_chunks_[i].key.i == rc.key.i &&
-            render_chunks_[i].key.j == rc.key.j &&
-            render_chunks_[i].key.k == rc.key.k) {
-            schedule_delete_chunk(std::move(render_chunks_[i]));
-            render_chunks_[i] = std::move(rc);
-            inserted_chunk = &render_chunks_[i];
-            replaced = true;
-            if (log_stream_) {
-                std::cout << "[stream] replace: face=" << inserted_chunk->key.face
-                          << " i=" << inserted_chunk->key.i << " j=" << inserted_chunk->key.j << " k=" << inserted_chunk->key.k
-                          << " idx_count=" << inserted_chunk->index_count << " vtx_count=" << inserted_chunk->vertex_count
-                          << " first_index=" << inserted_chunk->first_index << " base_vertex=" << inserted_chunk->base_vertex << "\n";
-            }
-            break;
-        }
-    }
-    if (!replaced) {
-        render_chunks_.push_back(std::move(rc));
-        inserted_chunk = &render_chunks_.back();
-        if (log_stream_) {
-            std::cout << "[stream] add: face=" << inserted_chunk->key.face
-                      << " i=" << inserted_chunk->key.i << " j=" << inserted_chunk->key.j << " k=" << inserted_chunk->key.k
-                      << " idx_count=" << inserted_chunk->index_count << " vtx_count=" << inserted_chunk->vertex_count
-                      << " first_index=" << inserted_chunk->first_index << " base_vertex=" << inserted_chunk->base_vertex << "\n";
-        }
-    }
-
-    if (debug_chunk_keys_ && !debug_auto_aim_done_ && inserted_chunk) {
-        Float3 eye{(float)cam_pos_[0], (float)cam_pos_[1], (float)cam_pos_[2]};
-        Float3 center{inserted_chunk->center[0], inserted_chunk->center[1], inserted_chunk->center[2]};
+        std::cout << "[mesh] center=(" << mesh_data.center[0] << "," << mesh_data.center[1] << "," << mesh_data.center[2]
+                  << ") radius=" << mesh_data.radius
+                  << " idx=" << mesh_data.index_count
+                  << " vtx=" << mesh_data.vertex_count << std::endl;
+    }
+
+    if (debug_chunk_keys_ && !debug_auto_aim_done_) {
+        Float3 eye{static_cast<float>(cam_pos_[0]), static_cast<float>(cam_pos_[1]), static_cast<float>(cam_pos_[2])};
+        Float3 center{mesh_data.center[0], mesh_data.center[1], mesh_data.center[2]};
         Float3 dir = wf::normalize(center - eye);
         cam_yaw_ = std::atan2(dir.z, dir.x);
         cam_pitch_ = std::asin(std::clamp(dir.y, -1.0f, 1.0f));
@@ -1271,14 +1195,8 @@
 }
 
 void VulkanApp::process_runtime_mesh_release(const FaceChunkKey& key) {
-    for (size_t i = 0; i < render_chunks_.size(); ++i) {
-        const auto& rc_key = render_chunks_[i].key;
-        if (rc_key.face == key.face && rc_key.i == key.i && rc_key.j == key.j && rc_key.k == key.k) {
-            streaming_.erase_chunk(rc_key);
-            schedule_delete_chunk(std::move(render_chunks_[i]));
-            render_chunks_.erase(render_chunks_.begin() + i);
-            return;
-        }
+    if (render_system_->release_chunk(key, log_stream_)) {
+        streaming_.erase_chunk(key);
     }
 }
 
@@ -1289,34 +1207,11 @@
 
     auto frame_rendered = render_system_->render_frame({
         .record = [&](Renderer::FrameContext& ctx) {
-            if (trash_.size() != render_system_->frame_count()) {
-                trash_.resize(render_system_->frame_count());
-            }
-
-            const size_t frame_index = ctx.frame_index % render_system_->frame_count();
-            auto& deferred = trash_[frame_index];
-            deferred.clear();
->>>>>>> 76008ea7
-
             process_pending_remeshes();
             drain_mesh_results();
 
-<<<<<<< HEAD
-    overlay_draw_slot_ = frame_index;
-    const VkExtent2D swap_extent = render_system_.swapchain_extent();
-    ui::ContextParams ui_params;
-    ui_params.screen_width = static_cast<int>(swap_extent.width);
-    ui_params.screen_height = static_cast<int>(swap_extent.height);
-    ui_params.style.scale = hud_scale_;
-    ui_params.style.enable_shadow = hud_shadow_enabled_;
-    ui_params.style.shadow_offset_px = hud_shadow_offset_px_;
-    ui_params.style.shadow_color = ui::Color{0.0f, 0.0f, 0.0f, 0.6f};
-    hud_ui_context_.begin(ui_params);
-    bool runtime_config_dirty = false;
-=======
-            overlay_draw_slot_ = frame_index;
+            overlay_draw_slot_ = ctx.frame_index % std::max<std::size_t>(render_system_->frame_count(), 1);
             const VkExtent2D swap_extent = render_system_->swapchain_extent();
->>>>>>> 76008ea7
 
             std::array<std::string_view, kResolutionOptions.size()> resolution_labels{};
             for (std::size_t i = 0; i < kResolutionOptions.size(); ++i) {
@@ -1401,40 +1296,6 @@
         }
     }
 
-<<<<<<< HEAD
-    ui::Vec2 crosshair_center{ui_params.screen_width * 0.5f, ui_params.screen_height * 0.5f};
-    ui::CrosshairStyle crosshair_style;
-    crosshair_style.color = ui::Color{1.0f, 1.0f, 1.0f, 0.9f};
-    crosshair_style.arm_length_px = 9.0f;
-    crosshair_style.center_gap_px = 6.0f;
-    crosshair_style.arm_thickness_px = 2.0f;
-    ui::crosshair(hud_ui_context_, crosshair_center, crosshair_style);
-
-    ui::UIDrawData draw_data = hud_ui_context_.end();
-    overlay_.upload_draw_data(overlay_draw_slot_, draw_data);
-
-    vkResetCommandBuffer(ctx.command_buffer, 0);
-    record_command_buffer(ctx);
-
-    render_system_.submit_frame(ctx);
-    render_system_.present_frame(ctx);
-
-    hud_ui_backend_.end_frame();
-
-    if (world_runtime_initialized_ && runtime_config_dirty) {
-        world_runtime_->apply_config(snapshot_config());
-    }
-
-    if (render_system_.swapchain_needs_recreate()) {
-        render_system_.recreate_swapchain();
-        rebuild_swapchain_dependents();
-    }
-}
-
-void VulkanApp::recreate_swapchain() {
-    render_system_.wait_idle();
-    render_system_.recreate_swapchain();
-=======
     if (world_runtime_initialized_ && runtime_config_dirty) {
         world_runtime_->apply_config(snapshot_config());
     }
@@ -1443,7 +1304,6 @@
 void VulkanApp::recreate_swapchain() {
     render_system_->wait_idle();
     render_system_->recreate_swapchain();
->>>>>>> 76008ea7
     rebuild_swapchain_dependents();
 }
 
@@ -1453,18 +1313,8 @@
         return;
     }
 
-<<<<<<< HEAD
-    
 #include "wf_config.h"
-    const VkExtent2D extent = renderer_.swapchain_extent();
-=======
-    trash_.resize(render_system_->frame_count());
-
-#include "wf_config.h"
-    const VkPhysicalDevice physical = render_system_->physical_device();
-    const VkRenderPass render_pass = render_system_->render_pass();
     const VkExtent2D extent = render_system_->swapchain_extent();
->>>>>>> 76008ea7
 
     framebuffer_width_ = static_cast<int>(extent.width);
     framebuffer_height_ = static_cast<int>(extent.height);
@@ -1474,34 +1324,11 @@
     pipeline_layout_.reset();
     destroy_debug_axes_pipeline();
 
-<<<<<<< HEAD
-    render_system_.rebuild_swapchain_dependents(WF_SHADER_DIR,
-                                                device_local_enabled_,
-                                                static_cast<VkDeviceSize>(pool_vtx_mb_) * 1024ull * 1024ull,
-                                                static_cast<VkDeviceSize>(pool_idx_mb_) * 1024ull * 1024ull,
-                                                log_pool_);
-=======
-    OverlayRenderer& overlay = render_system_->overlay();
-    if (!overlay_initialized_) {
-        overlay.init(physical, device, render_pass, extent, WF_SHADER_DIR);
-        overlay_initialized_ = true;
-    } else {
-        overlay.recreate_swapchain(render_pass, extent, WF_SHADER_DIR);
-    }
-
-    ChunkRenderer& chunk_renderer = render_system_->chunk_renderer();
-    if (!chunk_renderer_initialized_) {
-        chunk_renderer.init(physical, device, render_pass, extent, WF_SHADER_DIR);
-        chunk_renderer_initialized_ = true;
-    } else {
-        chunk_renderer.recreate(render_pass, extent, WF_SHADER_DIR);
-    }
-    chunk_renderer.set_device_local(device_local_enabled_);
-    chunk_renderer.set_transfer_context(render_system_->graphics_queue_family(), render_system_->graphics_queue());
-    chunk_renderer.set_pool_caps_bytes(static_cast<VkDeviceSize>(pool_vtx_mb_) * 1024ull * 1024ull,
-                                       static_cast<VkDeviceSize>(pool_idx_mb_) * 1024ull * 1024ull);
-    chunk_renderer.set_logging(log_pool_);
->>>>>>> 76008ea7
+    render_system_->rebuild_swapchain_dependents(WF_SHADER_DIR,
+                                                 device_local_enabled_,
+                                                 static_cast<VkDeviceSize>(pool_vtx_mb_) * 1024ull * 1024ull,
+                                                 static_cast<VkDeviceSize>(pool_idx_mb_) * 1024ull * 1024ull,
+                                                 log_pool_);
 
     create_graphics_pipeline();
     hud_force_refresh_ = true;
@@ -1859,20 +1686,6 @@
     out << line;
 }
 
-<<<<<<< HEAD
-=======
-void VulkanApp::schedule_delete_chunk(RenderChunk&& rc) {
-    // Defer destruction to the next frame slot to guarantee GPU is done using previous submissions.
-    size_t frame_count = render_system_->frame_count();
-    if (trash_.size() != frame_count) {
-        trash_.resize(frame_count);
-    }
-    size_t slot = (render_system_->current_frame() + 1) % frame_count;
-    trash_[slot].push_back(std::move(rc));
-}
-
-
->>>>>>> 76008ea7
 void VulkanApp::drain_mesh_results() {
     if (!world_runtime_initialized_) {
         return;
@@ -1889,56 +1702,14 @@
                                   ? static_cast<std::size_t>(uploads_per_frame_limit_)
                                   : uploads.size();
     for (; uploads_processed < uploads.size() && uploads_processed < max_uploads; ++uploads_processed) {
-        const MeshUpload& upload = uploads[uploads_processed];
-        RenderSystem::ChunkMeshData mesh_data{};
-        mesh_data.key = upload.key;
-        mesh_data.vertices = upload.mesh.vertices.data();
-        mesh_data.vertex_count = upload.mesh.vertices.size();
-        mesh_data.indices = upload.mesh.indices.data();
-        mesh_data.index_count = upload.mesh.indices.size();
-        mesh_data.center[0] = upload.center[0];
-        mesh_data.center[1] = upload.center[1];
-        mesh_data.center[2] = upload.center[2];
-        mesh_data.radius = upload.radius;
-
-        bool accepted = render_system_.upload_chunk_mesh(mesh_data, log_stream_);
-        if (!accepted) {
-            continue;
-        }
-
-        ++uploaded;
-
-        if (debug_chunk_keys_) {
-            if (!upload.mesh.vertices.empty()) {
-                const auto& v0 = upload.mesh.vertices.front();
-                std::cout << "[mesh] key face=" << mesh_data.key.face
-                          << " i=" << mesh_data.key.i
-                          << " j=" << mesh_data.key.j
-                          << " k=" << mesh_data.key.k
-                          << " v0=(" << v0.x << "," << v0.y << "," << v0.z << ")" << std::endl;
-            }
-            std::cout << "[mesh] center=(" << mesh_data.center[0] << "," << mesh_data.center[1] << "," << mesh_data.center[2]
-                      << ") radius=" << mesh_data.radius
-                      << " idx=" << mesh_data.index_count
-                      << " vtx=" << mesh_data.vertex_count << std::endl;
-        }
-
-        if (debug_chunk_keys_ && !debug_auto_aim_done_) {
-            Float3 eye{static_cast<float>(cam_pos_[0]), static_cast<float>(cam_pos_[1]), static_cast<float>(cam_pos_[2])};
-            Float3 center{mesh_data.center[0], mesh_data.center[1], mesh_data.center[2]};
-            Float3 dir = wf::normalize(center - eye);
-            cam_yaw_ = std::atan2(dir.z, dir.x);
-            cam_pitch_ = std::asin(std::clamp(dir.y, -1.0f, 1.0f));
-            debug_auto_aim_done_ = true;
-            std::cout << "[debug-aim] yaw=" << cam_yaw_ << " pitch=" << cam_pitch_ << "\n";
+        if (process_runtime_mesh_upload(uploads[uploads_processed])) {
+            ++uploaded;
         }
     }
 
     std::size_t releases_processed = releases.size();
     for (const auto& key : releases) {
-        if (render_system_.release_chunk(key, log_stream_)) {
-            streaming_.erase_chunk(key);
-        }
+        process_runtime_mesh_release(key);
     }
 
     world_runtime_->consume_mesh_transfer_queues(uploads_processed, releases_processed);
@@ -1948,18 +1719,12 @@
         std::vector<RenderSystem::AllowRegion> allows;
         allows.reserve(runtime_allows.size());
         for (const auto& region : runtime_allows) {
-            RenderSystem::AllowRegion a;
-            a.face = region.face;
-            a.ci = region.ci;
-            a.cj = region.cj;
-            a.ck = region.ck;
-            a.span = region.span;
-            a.k_down = region.k_down;
-            a.k_up = region.k_up;
-            allows.push_back(a);
+            allows.push_back(RenderSystem::AllowRegion{region.face, region.ci, region.cj, region.ck, region.span, region.k_down, region.k_up});
         }
         std::vector<FaceChunkKey> removed_keys;
-        render_system_.prune_chunks_multi(allows, log_stream_, removed_keys);
+        render_system_->prune_chunks_multi(std::span<const RenderSystem::AllowRegion>(allows.data(), allows.size()),
+                                           log_stream_,
+                                           removed_keys);
         for (const auto& key : removed_keys) {
             streaming_.erase_chunk(key);
         }
@@ -1985,5 +1750,4 @@
         last_upload_ms_ = 0.0;
     }
 }
-
 }