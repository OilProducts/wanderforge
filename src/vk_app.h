--- conflicted
+++ resolved
@@ -95,8 +95,6 @@
         uint32_t index_count = 0;
     };
     std::vector<RenderChunk> render_chunks_;
-    // Temporary scratch for draw items to avoid per-frame allocations
-    std::vector<struct ChunkDrawItem> chunk_items_tmp_;
 
     // Helpers for buffers
     uint32_t find_memory_type(uint32_t typeBits, VkMemoryPropertyFlags properties);
@@ -146,17 +144,11 @@
     size_t overlay_draw_slot_ = 0;
     OverlayRenderer overlay_;
     ChunkRenderer chunk_renderer_;
-<<<<<<< HEAD
-    bool overlay_enabled_ = true;
-    bool titlebar_enabled_ = true;
-    bool seam_faces_enabled_ = true; // control neighbor-aware seam faces for testing
-=======
     // Reused per-frame container to avoid allocations when building draw items
     std::vector<ChunkDrawItem> chunk_items_tmp_;
 
     // Parity toggle: use new ChunkRenderer path vs legacy pipeline
     bool use_chunk_renderer_ = true;
->>>>>>> d494738a
 
     // HUD text management (update at 0.25s cadence, rebuild per-slot on demand)
     std::string hud_text_;
